use header::Tag;
use ::Reader;
use core::slice;

#[derive(Debug, PartialEq)]
pub struct FramebufferTag<'a> {
    pub address: u64,
    pub pitch: u32,
    pub width: u32,
    pub height: u32,
    pub bpp: u8,
    pub buffer_type: FramebufferType<'a>
}

#[derive(Debug, PartialEq)]
pub enum FramebufferType<'a> {
    Indexed {
        palette: &'a [FramebufferColor]
    },
    RGB {
        red: FramebufferField,
        green: FramebufferField,
        blue: FramebufferField
    },
    Text
}

#[derive(Debug, PartialEq)]
pub struct FramebufferField {
    pub position: u8,
    pub size: u8
}

#[derive(Clone, Copy, Debug, PartialEq)]
#[repr(C, packed)]
pub struct FramebufferColor {
    pub red: u8,
    pub green: u8,
    pub blue: u8
}

pub fn framebuffer_tag<'a>(tag: &'a Tag) -> FramebufferTag<'a> {
    let mut reader = Reader::new(tag as *const Tag);
    reader.skip(8);
    let address = reader.read_u64();
    let pitch = reader.read_u32();
    let width = reader.read_u32();
    let height = reader.read_u32();
    let bpp = reader.read_u8();
    let type_no = reader.read_u8();
    reader.skip(2); // In the multiboot spec, it has this listed as a u8 _NOT_ a u16.
                    // Reading the GRUB2 source code reveals it is in fact a u16.
    let buffer_type = match type_no {
        0 =>  {
            let num_colors = reader.read_u32();
            let palette = unsafe {
<<<<<<< HEAD
                slice::from_raw_parts(reader.current_address() as *const FramebufferColor, num_colors as usize)
            } as &'static [FramebufferColor];
            FramebufferType::Indexed { palette }
        },
        1 => {
            let red_pos = reader.read_u8();     // These refer to the bit positions of the LSB of each field
            let red_mask = reader.read_u8();    // And then the length of the field from LSB to MSB
            let green_pos = reader.read_u8();   
            let green_mask = reader.read_u8();  
=======
                slice::from_raw_parts(reader.read_u32() as usize as *const FramebufferColor, num_colors as usize)
            } as &'a [FramebufferColor];
            FramebufferType::Indexed { palette }
        },
        1 => {
            let red_pos = reader.read_u8();     // These refer to the bit positions of the MSB of each field
            let red_mask = reader.read_u8();    // And then the length of the field from MSB to LSB
            let green_pos = reader.read_u8();
            let green_mask = reader.read_u8();
>>>>>>> 269b5a64
            let blue_pos = reader.read_u8();
            let blue_mask = reader.read_u8();
            FramebufferType::RGB {
                red: FramebufferField { position: red_pos, size: red_mask },
                green: FramebufferField { position: green_pos, size: green_mask },
                blue: FramebufferField { position: blue_pos, size: blue_mask }
            }
        },
        2 => FramebufferType::Text,
        _ => panic!("Unknown framebuffer type: {}", type_no)
    };

    FramebufferTag {
        address,
        pitch,
        width,
        height,
        bpp,
        buffer_type
    }
}<|MERGE_RESOLUTION|>--- conflicted
+++ resolved
@@ -54,7 +54,6 @@
         0 =>  {
             let num_colors = reader.read_u32();
             let palette = unsafe {
-<<<<<<< HEAD
                 slice::from_raw_parts(reader.current_address() as *const FramebufferColor, num_colors as usize)
             } as &'static [FramebufferColor];
             FramebufferType::Indexed { palette }
@@ -64,17 +63,6 @@
             let red_mask = reader.read_u8();    // And then the length of the field from LSB to MSB
             let green_pos = reader.read_u8();   
             let green_mask = reader.read_u8();  
-=======
-                slice::from_raw_parts(reader.read_u32() as usize as *const FramebufferColor, num_colors as usize)
-            } as &'a [FramebufferColor];
-            FramebufferType::Indexed { palette }
-        },
-        1 => {
-            let red_pos = reader.read_u8();     // These refer to the bit positions of the MSB of each field
-            let red_mask = reader.read_u8();    // And then the length of the field from MSB to LSB
-            let green_pos = reader.read_u8();
-            let green_mask = reader.read_u8();
->>>>>>> 269b5a64
             let blue_pos = reader.read_u8();
             let blue_mask = reader.read_u8();
             FramebufferType::RGB {
